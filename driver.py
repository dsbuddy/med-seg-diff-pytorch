--- conflicted
+++ resolved
@@ -18,6 +18,7 @@
 
 ## Parse CLI arguments ##
 parser = argparse.ArgumentParser()
+parser.add_argument('-sc', '--self_condition', action='store_true', help='Whether to do self condition')
 parser.add_argument('-lr', '--learning_rate', type=float, default=5e-4, help='learning rate')
 parser.add_argument('-ab1', '--adam_beta1', type=float, default=0.95, help='The beta1 parameter for the Adam optimizer.')
 parser.add_argument('-ab2', '--adam_beta2', type=float, default=0.999, help='The beta2 parameter for the Adam optimizer.')
@@ -28,7 +29,7 @@
 parser.add_argument('-is', '--image-size', type=int, default=128, help='input image size (default: 128)')
 parser.add_argument('-dd', '--data-dir', default='./data', help='directory of input image')
 parser.add_argument('-d', '--dim', type=int, default=64, help='dim (deaault: 64)')
-parser.add_argument('-e', '--epochs', type=int, default=1, help='number of epochs (default: 128)')
+parser.add_argument('-e', '--epochs', type=int, default=10, help='number of epochs (default: 128)')
 parser.add_argument('-bs', '--batch-size', type=int, default=8, help='batch size to train on (default: 8)')
 parser.add_argument('-ds', '--dataset', default='ISIC', help='Dataset to use')
 args = parser.parse_args()
@@ -65,7 +66,8 @@
         image_size = args.image_size,
         dim_mults = (1, 2, 4, 8),
         input_channels = args.input_channels,
-        channels = args.channels
+        channels = args.channels,
+        self_condition = args.self_condition
     )
 
     diffusion = MedSegDiff(
@@ -86,23 +88,6 @@
         weight_decay=args.adam_weight_decay,
         eps=args.adam_epsilon,
     )
-<<<<<<< HEAD
-    data = iter(datal)
-    for _ in range(args.epochs):
-        for i, batch in tqdm(enumerate(data)):
-            img, mask = batch
-
-            ### SETUP DATA ##
-            #segmented_imgs = torch.rand(8, 3, 128, 128)  # inputs are normalized from 0 to 1
-            #input_imgs = torch.rand(8, 3, 128, 128)
-
-            #print("Seg: {}".format(segmented_imgs.shape))
-            #print("Inp: {}".format(input_imgs.shape))
-
-            #print("Img: {}".format(img.shape))
-            #print("Mask: {}".format(mask.shape))
-=======
->>>>>>> e72bf632
 
 
     ## TRAIN MODEL ##
@@ -122,14 +107,9 @@
         counter += 1
         epoch_loss = running_loss / len(data_loader)
         print('Training Loss : {:.4f}'.format(epoch_loss))
-
-
-    ## INFERENCE ##
-    pred = diffusion.sample(img).cpu()#.detach().numpy()
-    wandb.log({'pred': wandb.Image(pred)})
-    wandb.log({'img': wandb.Image(img)})
-    wandb.log({'mask': wandb.Image(mask)})
-
+        ## INFERENCE ##
+        pred = diffusion.sample(img).cpu()#.detach().numpy()
+        wandb.log({'pred-img-mask': [wandb.Image(pred), wandb.Image(img), wandb.Image(mask)]})
 
 
 if __name__ == '__main__':
